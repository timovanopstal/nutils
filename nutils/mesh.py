<<<<<<< HEAD
from . import topology, function, util, element, numpy, numeric, _, log
=======
from . import topology, function, util, element, transform, numeric, _
>>>>>>> a0a15e7a
import os, warnings

# MESH GENERATORS

class GridFunc( function.ElemFunc ):
  __slots__ = 'structure', 'grid'
  def __init__( self, domainelem, structure, grid ):
    self.structure = structure
    self.grid = grid
    function.ElemFunc.__init__( self, domainelem )
  def finditer( self, x ):
    assert x.ndim == 2
    assert x.shape[1] == len(self.grid)
    N = numeric.array([ numeric.searchsorted(gi,xi)-1 for gi, xi in zip(self.grid,x.T) ]).T
    I = numeric.arange( x.shape[0] )
    while N.size:
      n = N[0]
      GN = zip(self.grid,n)
      assert all( 0 <= ni < len(gi)-1 for gi, ni in GN )
      w = numeric.equal( N, n ).all( axis=1 )
      x0 = numeric.array([ gi[ni] for gi, ni in GN ])
      dx = numeric.array([ gi[ni+1]-gi[ni] for gi, ni in GN ])
      yield self.structure[tuple(n)], (x[w]-x0)/dx, I[w]
      N = N[~w]
      I = I[~w]
      x = x[~w]

def rectilinear( vertices, periodic=(), name='rect' ):
  'rectilinear mesh'

  ndims = len(vertices)
  indices = numeric.grid( len(n)-1 for n in vertices )
  domainelem = element.Element( ndims=ndims, vertices=[] )

  vertexfmt = name + '(' + ','.join( '%%%dd' % len(str(len(n)-1)) for n in vertices ) + ')'
  vertexobjs = numeric.objmap( lambda *index: element.PrimaryVertex(vertexfmt%index), *numeric.grid( len(n) for n in vertices ) )
  for idim in periodic:
    tmp = numeric.bringforward( vertexobjs, idim )
    tmp[-1] = tmp[0]

  structure = numeric.objmap( lambda *index: element.QuadElement(
    ndims=ndims,
    parent=( domainelem, transform.Scale( numeric.array([ n[i+1]-n[i] for n,i in zip(vertices,index) ]) ) + [ n[i] for n,i in zip(vertices,index) ] ),
    vertices=vertexobjs[tuple(slice(i,i+2) for i in index)].ravel() ), *indices )
  topo = topology.StructuredTopology( structure )
  coords = GridFunc( domainelem, structure, vertices )
  if periodic:
    topo = topo.make_periodic( periodic )
  return topo, coords

def revolve( topo, coords, nelems, degree=3, axis=0 ):
  'revolve coordinates'

  # This is a hack. We need to be able to properly multiply topologies.
  DEGREE = (2,) # Degree of coords element

  structure = numeric.array([ [ element.QuadElement( ndims=topo.ndims+1 ) for elem in topo ] for ielem in range(nelems) ])
  revolved_topo = topology.StructuredTopology( structure.reshape( nelems, *topo.structure.shape ), periodic=0 )
  if nelems % 2 == 0:
    revolved_topo.groups[ 'top' ] = revolved_topo[:nelems//2]
    revolved_topo.groups[ 'bottom' ] = revolved_topo[nelems//2:]

  print 'topo:', revolved_topo.structure.shape
  revolved_func = revolved_topo.splinefunc( degree=(degree,)+DEGREE )

  assert isinstance( coords, function.StaticDot )
  assert coords.array.ndim == 2
  nvertices, ndims = coords.array.shape

  phi = ( .5 + numeric.arange(nelems) - .5*degree ) * ( 2 * numeric.pi / nelems )
  weights = numeric.empty(( nelems, nvertices, ndims+1 ))
  weights[...,:axis] = coords.array[:,:axis]
  weights[...,axis] = numeric.cos(phi)[:,_] * coords.array[:,axis]
  weights[...,axis+1] = numeric.sin(phi)[:,_] * coords.array[:,axis]
  weights[...,axis+2:] = coords.array[:,axis+1:]
  weights = numeric.reshape( weights, 2, 1 )

  return revolved_topo, revolved_func.dot( weights )

def gmesh( path, btags={}, name=None ):
  'gmesh'

  if name is None:
    name = os.path.basename(path)

  if isinstance( btags, str ):
    btags = { i+1: btag for i, btag in enumerate( btags.split(',') ) }

  lines = iter( open( path, 'r' ) )

  assert lines.next() == '$MeshFormat\n'
  version, filetype, datasize = lines.next().split()
  assert lines.next() == '$EndMeshFormat\n'

  assert lines.next() == '$Nodes\n'
  nvertices = int( lines.next() )
  coords = numeric.empty(( nvertices, 3 ))
  for iNode in range( nvertices ):
    items = lines.next().split()
    assert int( items[0] ) == iNode + 1
    coords[ iNode ] = map( float, items[1:] )
  assert lines.next() == '$EndNodes\n'

  assert numeric.less( abs( coords[:,2] ), 1e-5 ).all(), 'ndims=3 case not yet implemented.'
  coords = coords[:,:2]

  boundary = []
  elements = []
  connected = [ set() for i in range( nvertices ) ]
  nmap = {}
  fmap = {}

  assert lines.next() == '$Elements\n'
  domainelem = element.Element( ndims=2, vertices=[] )
  vertexobjs = numeric.array( [ element.PrimaryVertex( '%s(%d)' % (name,ivertex) ) for ivertex in range(nvertices) ], dtype=object )
  for ielem in range( int( lines.next() ) ):
    items = lines.next().split()
    assert int( items[0] ) == ielem + 1
    elemtype = int( items[1] )
    ntags = int( items[2] )
    tags = [ int(tag) for tag in set( items[3:3+ntags] ) ]
    elemvertices = numeric.asarray( items[3+ntags:], dtype=int ) - 1
    elemvertexobjs = vertexobjs[ elemvertices ]
    elemcoords = coords[ elemvertices ]
    if elemtype == 1: # boundary edge
      boundary.append(( elemvertices, tags ))
    elif elemtype in (2,4):
      if elemtype == 2: # interior element, triangle
        parent = domainelem, transform.Linear( (elemcoords[:2]-elemcoords[2]).T ) + elemcoords[2]
        elem = element.TriangularElement( vertices=elemvertexobjs, parent=parent )
        stdelem = element.PolyTriangle( 1 )
      else: # interior element, quadrilateral
        raise NotImplementedError
        elem = element.QuadElement( ndims=2 )
        stdelem = element.PolyQuad( (2,2) )
      elements.append( elem )
      fmap[ elem ] = stdelem
      nmap[ elem ] = elemvertices
      for n in elemvertices:
        connected[ n ].add( elem )
    elif elemtype == 15: # boundary vertex
      pass
    else:
      raise Exception, 'element type #%d not supported' % elemtype
  assert lines.next() == '$EndElements\n'

  belements = []
  bgroups = {}
  for vertices, tags in boundary:
    n1, n2 = vertices
    elem, = connected[n1] & connected[n2]
    loc_vert_indices = [elem.vertices.index(vertexobjs[v]) for v in vertices] # in [0,1,2]
    match = numeric.array( loc_vert_indices ).sum()-1
    iedge = [1, 0, 2][match]
    belem = elem.edge( iedge )
    belements.append( belem )
    for tag in tags:
      bgroups.setdefault( tag, [] ).append( belem )

  structured = True
  for i, el in enumerate( belements ):
    if not set(belements[i-1].vertices) & set(el.vertices):
      structured = False
      warnings.warn( 'Boundary elements are not sorted: boundary group will be an UnstructuredTopology.' )
      break

  linearfunc = function.function( fmap, nmap, nvertices, 2 )
  # Extend linearfunc by bubble functions for the P^1+bubble basis
  fmap_b, nmap_b = {}, {}
  for i, (key,val) in enumerate( nmap.iteritems() ): # enumerate bubble functions
    fmap_b[key] = element.BubbleTriangle( 1 )
    nmap_b[key] = numeric.concatenate( [val, [nvertices+i]] )
  bubblefunc = function.function( fmap_b, nmap_b, nvertices+len(nmap), 2 )

  namedfuncs = { 'spline1': linearfunc, 'bubble1': bubblefunc }
  topo = topology.UnstructuredTopology( elements, ndims=2, namedfuncs=namedfuncs )
  topo.boundary = topology.StructuredTopology( belements, periodic=(0,) ) if structured else \
                  topology.UnstructuredTopology( belements, ndims=1 )
  topo.boundary.groups = {}
  for tag, group in bgroups.items():
    try:
      tag = btags[tag]
    except:
      pass
    topo.boundary.groups[tag] = topology.UnstructuredTopology( group, ndims=1 )

  return topo, function.ElemFunc( domainelem )

def blender( path ):
  '''Read an sdv file generated by the blender plugin for nutils subdivision surfaces.
     Implemented by Pieter Barendrecht August 2013.'''
  # Some definitions
  log.context( 'sdv' )
  log.info( 'importing: %s' % path )
  lines = iter( open( path, 'r' ) )
  # Non-spline element types
  corner_elem = element.CatmullClarkElem(4,etype=1)
  boundary_elem = element.CatmullClarkElem(4,etype=3)
  interior_elem = [element.CatmullClarkElem(valence,etype=4) for valence in range(3,9)]
  regular_elem = element.CatmullClarkElem(4,etype=5)

  # Read vertices
  items = lines.next().split()
  numverts = int(items[1])
  dofs = numpy.zeros([numverts,3])
  for v in range(numverts):
    items = lines.next().split()
    dofs[v,0] = float(items[0])
    dofs[v,1] = float(items[1])
    dofs[v,2] = float(items[2])

  # Read rings
  items = lines.next().split()
  numrings = int(items[1])
  neighbor_flag = bool(int(items[2])) # TODO: remove from export plugin, info not used by nutils

  # Read elements
  elements = []
  nmap = {}
  fmap = {}
  label = path.rsplit('/',1)[-1].rsplit('.')[0]
  localverts = {1:[2,3,5,6], 2:[], 3:[2,5,4,3], 4:[2,5,7,6], 5:[2,5,7,6]}
  for r in range(numrings):
    items = map( int, lines.next().split() )
    etype = items[0]
    valence = items[1]
    vertices = [ element.PrimaryVertex( label+'(%i)'%items[i] ) for i in localverts[etype] ]
    elem = element.QuadElement( 2, vertices )
    elements.append( elem )
    if neighbor_flag: lines.next().split() # TODO: remove from export plugin, info not used by nutils

    # Local and global DOF numbering
    if etype == 1: # CornerBnd
      fmap[elem] = corner_elem
      warnings.warn( 'Corners are interpolary.' )
    elif etype == 2: # ExtBnd
      pass
    elif etype == 3: # RegBnd
      fmap[elem] = boundary_elem
    elif etype == 4: # ExtInt
      fmap[elem] = interior_elem[valence-3]      # Use Stam element
    elif etype == 5: # RegInt
      fmap[elem] = regular_elem
    nmap[elem] = numpy.array( items[2:] )

  # Read groups
  items = lines.next().split()
  numgroups = int(items[1]) # TODO: consider the case that there are no groups in the input file
  groups = {}
  for g in range(numgroups):
    items = lines.next().split()
    groupname = items[0]
    groupelem = [elements[int(item)] for item in items[1:]]
    groups[groupname] = topology.UnstructuredTopology( groupelem, ndims=2 )
    log.info( 'group %s contains %i elements' % (groupname, len(groupelem)) )

  # Create nutils objects
  cubicfunc = function.function( fmap, nmap, numverts, ndims=2 )
  namedfuncs = {'spline3': cubicfunc}
  topo = topology.UnstructuredTopology( elements, ndims=2, namedfuncs=namedfuncs )
  topo.groups = groups
  coords = (cubicfunc[:,_]*dofs).sum(0)
  return topo, coords

def triangulation( vertices, nvertices ):
  'triangulation'

  bedges = {}
  nmap = {}
  I = numeric.array( [[2,0],[0,1],[1,2]] )
  for n123 in vertices:
    elem = element.TriangularElement()
    nmap[ elem ] = n123
    for iedge, (n1,n2) in enumerate( n123[I] ):
      try:
        del bedges[ (n2,n1) ]
      except KeyError:
        bedges[ (n1,n2) ] = elem, iedge

  dofaxis = function.DofAxis( nvertices, nmap )
  stdelem = element.PolyTriangle( 1 )
  linearfunc = function.Function( dofaxis=dofaxis, stdmap=dict.fromkeys(nmap,stdelem) )
  namedfuncs = { 'spline1': linearfunc }

  connectivity = dict( bedges.iterkeys() )
  N = list( connectivity.popitem() )
  while connectivity:
    N.append( connectivity.pop( N[-1] ) )
  assert N[0] == N[-1]

  structure = []
  for n12 in zip( N[:-1], N[1:] ):
    elem, iedge = bedges[ n12 ]
    structure.append( elem.edge( iedge ) )
    
  topo = topology.UnstructuredTopology( list(nmap), ndims=2, namedfuncs=namedfuncs )
  topo.boundary = topology.StructuredTopology( structure, periodic=(1,) )
  return topo

def igatool( path, name=None ):
  'igatool mesh'

  if name is None:
    name = os.path.basename(path)

  import vtk

  reader = vtk.vtkXMLUnstructuredGridReader()
  reader.SetFileName( path )
  reader.Update()

  mesh = reader.GetOutput()

  FieldData = mesh.GetFieldData()
  CellData = mesh.GetCellData()

  NumberOfPoints = int( mesh.GetNumberOfPoints() )
  NumberOfElements = mesh.GetNumberOfCells()
  NumberOfArrays = FieldData.GetNumberOfArrays()

  points = util.arraymap( mesh.GetPoint, float, range(NumberOfPoints) )
  Cij = FieldData.GetArray( 'Cij' )
  Cv = FieldData.GetArray( 'Cv' )
  Cindi = CellData.GetArray( 'Elem_extr_indi')

  elements = []
  degree = 3
  ndims = 2
  nmap = {}
  fmap = {}

  poly = element.PolyLine( element.PolyLine.bernstein_poly( degree ) )**ndims

  for ielem in range(NumberOfElements):

    cellpoints = vtk.vtkIdList()
    mesh.GetCellPoints( ielem, cellpoints )
    nids = util.arraymap( cellpoints.GetId, int, range(cellpoints.GetNumberOfIds()) )

    assert mesh.GetCellType(ielem) == vtk.VTK_HIGHER_ORDER_QUAD
    nb = (degree+1)**2
    assert len(nids) == nb

    n = range( *util.arraymap( Cindi.GetComponent, int, ielem, [0,1] ) )
    I = util.arraymap( Cij.GetComponent, int, n, 0 )
    J = util.arraymap( Cij.GetComponent, int, n, 1 )
    Ce = numeric.zeros(( nb, nb ))
    Ce[I,J] = util.arraymap( Cv.GetComponent, float, n, 0 )

    vertices = [ element.PrimaryVertex( '%s(%d:%d)' % (name,ielem,ivertex) ) for ivertex in range(2**ndims) ]
    elem = element.QuadElement( vertices=vertices, ndims=ndims )
    elements.append( elem )

    fmap[ elem ] = element.ExtractionWrapper( poly, Ce.T )
    nmap[ elem ] = nids

  splinefunc = function.function( fmap, nmap, NumberOfPoints, ndims )
  namedfuncs = { 'spline%d' % degree: splinefunc }

  boundaries = {}
  elemgroups = {}
  vertexgroups = {}
  renumber   = (0,3,1,2)
  for iarray in range( NumberOfArrays ):
    name = FieldData.GetArrayName( iarray )
    index = name.find( '_group_' )
    if index == -1:
      continue
    grouptype = name[:index]
    groupname = name[index+7:]
    A = FieldData.GetArray( iarray )
    I = util.arraymap( A.GetComponent, int, range(A.GetSize()), 0 )
    if grouptype == 'edge':
      belements = [ elements[i//4].edge( renumber[i%4] ) for i in I ]
      boundaries[ groupname ] = topology.UnstructuredTopology( belements, ndims=ndims-1 )
    elif grouptype == 'vertex':
      vertexgroups[ groupname ] = I
    elif grouptype == 'element':
      elemgroups[ groupname ] = topology.UnstructuredTopology( [ elements[i] for i in I ], namedfuncs=namedfuncs, ndims=2 )
    else:
      raise Exception, 'unknown group type: %r' % grouptype

  topo = topology.UnstructuredTopology( elements, namedfuncs=namedfuncs, ndims=ndims )
  topo.groups = elemgroups
  topo.boundary = topology.UnstructuredTopology( elements=[], ndims=ndims-1 )
  topo.boundary.groups = boundaries

  for group in elemgroups.values():
    myboundaries = {}
    for name, boundary in boundaries.iteritems():
      belems = [ belem for belem in boundary.elements if belem.parent[0] in group ]
      if belems:
        myboundaries[ name ] = topology.UnstructuredTopology( belems, ndims=ndims-1 )
    group.boundary = topology.UnstructuredTopology( elements=[], ndims=ndims-1 )
    group.boundary.groups = myboundaries

  funcsp = topo.splinefunc( degree=degree )
  coords = ( funcsp[:,_] * points ).sum( 0 )
  return topo, coords #, vertexgroups

def fromfunc( func, nelems, ndims, degree=1 ):
  'piecewise'

  if isinstance( nelems, int ):
    nelems = [ nelems ]
  assert len( nelems ) == func.func_code.co_argcount
  topo, ref = rectilinear( [ numeric.linspace(0,1,n+1) for n in nelems ] )
  funcsp = topo.splinefunc( degree=degree ).vector( ndims )
  coords = topo.projection( func, onto=funcsp, coords=ref, exact_boundaries=True )
  return topo, coords

def demo( xmin=0, xmax=1, ymin=0, ymax=1 ):
  'demo triangulation of a rectangle'

  phi = numeric.arange( 1.5, 13 ) * (2*numeric.pi) / 12
  P = numeric.array([ numeric.cos(phi), numeric.sin(phi) ])
  P /= abs(P).max(axis=0)
  phi = numeric.arange( 1, 9 ) * (2*numeric.pi) / 8
  Q = numeric.array([ numeric.cos(phi), numeric.sin(phi) ])
  Q /= 2 * numeric.sqrt( abs(Q).max(axis=0) / numeric.sqrt(2) )
  R = numeric.zeros([2,1])

  coords = [.5*(xmin+xmax),.5*(ymin+ymax)] \
         + [.5*(xmax-xmin),.5*(ymax-ymin)] * numeric.hstack( [P,Q,R] ).T
  vertices = numeric.array(
    [ ( i, (i+1)%12, 12+(i-i//3)%8 )   for i in range(12) ]
  + [ ( 12+(i+1)%8, 12+i, i+1+(i//2) ) for i in range( 8) ]
  + [ ( 12+i, 12+(i+1)%8, 20 )         for i in range( 8) ] )
  
  domainelem = element.Element( ndims=2, vertices=[] )
  elements = []
  vertexobjs = numeric.array([ element.PrimaryVertex( 'demo.%d' % ivertex ) for ivertex in range(len(vertices)) ])
  for ielem, elemvertices in enumerate( vertices ):
    elemcoords = coords[ numeric.array(elemvertices) ]
    parent = domainelem, transform.Linear( (elemcoords[:2]-elemcoords[2]).T ) + elemcoords[2]
    elem = element.TriangularElement( vertices=vertexobjs[elemvertices], parent=parent )
    elements.append( elem )

  fmap = dict.fromkeys( elements, element.PolyTriangle(1) )
  nmap = dict( zip( elements, vertices ) )
  belems = [ elem.edge(1) for elem in elements[:12] ]
  bgroups = { 'top': belems[0:3], 'left': belems[3:6], 'bottom': belems[6:9], 'right': belems[9:12] }

  linearfunc = function.function( fmap, nmap, ndofs=21, ndims=2 )
  namedfuncs = { 'spline1': linearfunc }
  topo = topology.UnstructuredTopology( elements, ndims=2, namedfuncs=namedfuncs )
  topo.boundary = topology.UnstructuredTopology( belems, ndims=1 )
  topo.boundary.groups = dict( ( tag, topology.UnstructuredTopology( group, ndims=1 ) ) for tag, group in bgroups.items() )

  return topo, function.ElemFunc( domainelem )

# vim:shiftwidth=2:foldmethod=indent:foldnestmax=1<|MERGE_RESOLUTION|>--- conflicted
+++ resolved
@@ -1,8 +1,4 @@
-<<<<<<< HEAD
-from . import topology, function, util, element, numpy, numeric, _, log
-=======
-from . import topology, function, util, element, transform, numeric, _
->>>>>>> a0a15e7a
+from . import topology, function, util, element, transform, numeric, _, log
 import os, warnings
 
 # MESH GENERATORS
@@ -207,7 +203,7 @@
   # Read vertices
   items = lines.next().split()
   numverts = int(items[1])
-  dofs = numpy.zeros([numverts,3])
+  dofs = numeric.zeros([numverts,3])
   for v in range(numverts):
     items = lines.next().split()
     dofs[v,0] = float(items[0])
@@ -246,7 +242,7 @@
       fmap[elem] = interior_elem[valence-3]      # Use Stam element
     elif etype == 5: # RegInt
       fmap[elem] = regular_elem
-    nmap[elem] = numpy.array( items[2:] )
+    nmap[elem] = numeric.array( items[2:] )
 
   # Read groups
   items = lines.next().split()
