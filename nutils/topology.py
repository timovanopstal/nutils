--- conflicted
+++ resolved
@@ -633,14 +633,9 @@
         s = tuple(s)
         belems = numeric.objmap( lambda elem: elem.edge( iedge ) if elem is not None else None, self.structure[s] )
       else:
-<<<<<<< HEAD
         belems = numeric.array( self.structure[-iside].edge( 1-iedge ) )
-      boundaries.append( StructuredTopology( belems ) )
-=======
-        belems = numpy.array( self.structure[-iside].edge( 1-iedge ) )
       periodic = [ d - (d>idim) for d in self.periodic if d != idim ] # TODO check that dimensions are correct for ndim > 2
       boundaries.append( StructuredTopology( belems, periodic=periodic ) )
->>>>>>> 861ddb4a
 
     if self.ndims == 2:
       structure = numeric.concatenate([ boundaries[i].structure for i in [0,2,1,3] ])
@@ -1237,65 +1232,6 @@
           len(slave.boundary[gluekey]), 'Minimum requirement is that cardinality is equal.'
   assert master.ndims == 2 and slave.ndims == 2, '1D boundaries for now.' # see dists computation and update_vertices
 
-<<<<<<< HEAD
-  # Handy local function definitions
-  def replace_elem( index, elem ):
-    'Put elem in new at index with slave as parent.'
-    assert isinstance( elem, element.QuadElement ), 'glue() is very restrictive: only QuadElement meshes for now.'
-    new_elem = lambda parent: element.QuadElement( elem.ndims, elem.vertices, parent=parent ) 
-    if isinstance( slave, StructuredTopology ): # slave is of the same type as new
-      ndindex = numeric.unravel_index( index, slave.structure.shape )
-      new.elements[index] = new_elem( (slave.structure[ndindex], element.IdentityTransformation(elem.ndims)) )
-    else:
-      new.elements[index] = new_elem( (slave.elements[index], element.IdentityTransformation(elem.ndims)) )
-
-  def update_vertices( edge, vertices ):
-    'Update the new element. Tedious construction to avoid updating only a copy.'
-    # Find copy of parent
-    for index, elem in enumerate( new ):
-      n0, n1, o0, o1 = vertices+edge.vertices # new and old vertex labels
-      included = lambda vertex: set( elem.vertices ).issuperset( (vertex,) )
-      if (included(n0) or included(o0)) and \
-         (included(n1) or included(o1)): break # elem contains edge
-    else:
-      raise ValueError( 'edge not in elem' )
-
-    # Create copy of vertices
-    elem.vertices = list(elem.vertices) # elem.vertices = list(elem.vertices)
-    for new_vertex, old_vertex in zip( vertices, edge.vertices ):
-      try:
-        j = elem.vertices.index( old_vertex )
-        elem.vertices[j] = new_vertex
-      except:
-        pass # vertex has been updated via a previous edge
-    elem.vertices = tuple(elem.vertices)
-
-    # Place new element in copy
-    replace_elem( index, elem )
-
-  def elem_list( topo ):
-    if isinstance( topo, StructuredTopology ): return list( topo.structure.flat )
-    return topo.elements
-
-  # 0. Create copy of slave, so that slave is not altered
-  new = UnstructuredTopology( elem_list( slave ), slave.ndims )
-  for index, elem in enumerate( slave ):
-    replace_elem( index, elem )
-
-  # 1. Determine vertex locations
-  master_vertex_locations = {}
-  master_geom, slave_geom = geometry if isinstance( geometry, tuple ) else 2*(geometry,)
-  for elem in master.boundary.groups['__glue__']:
-    master_vertex_locations[elem] = master_geom( elem, 'bezier2' )
-  slave_vertex_locations = {}
-  for elem in slave.boundary.groups['__glue__']:
-    slave_vertex_locations[elem] = slave_geom( elem, 'bezier2' )
-
-  # 2. Update vertices of elements in new topology
-  log.info( 'pairing elements [%i]' % len(master.boundary.groups['__glue__']) )
-  for master_elem, master_locs in master_vertex_locations.iteritems():
-    meshwidth = numeric.norm2( numeric.diff( master_locs, axis=0 ) )
-=======
   if isinstance( geometry, tuple ):
     master_geom, slave_geom = geometry
   else:
@@ -1308,20 +1244,11 @@
     slave_geom( slave_elem, 'bezier2' ) for slave_elem in slave.boundary[gluekey] }
   for master_elem in master.boundary[gluekey]:
     master_locs = master_geom( master_elem, 'bezier2' )
-    meshwidth = numpy.linalg.norm( numpy.diff( master_locs, axis=0 ) )
->>>>>>> 861ddb4a
+    meshwidth = numeric.norm2( numeric.diff( master_locs, axis=0 ).ravel() )
     assert meshwidth > tol, 'tol. (%.2e) > element size (%.2e)' % (tol, meshwidth)
     for slave_elem, slave_locs in slave_vertex_locations.iteritems():
-<<<<<<< HEAD
-      dists = (numeric.norm2( master_locs-slave_locs ),
-               numeric.norm2( master_locs-slave_locs[::-1] ))
-      if verbose:
-        key = tuple(slave_locs[:,:2].T.flatten())
-        pos[key] = min(*dists)
-=======
-      dists = (numpy.linalg.norm( master_locs-slave_locs ),
-               numpy.linalg.norm( master_locs-slave_locs[::-1] ))
->>>>>>> 861ddb4a
+      dists = ( numeric.norm2( (master_locs-slave_locs).ravel() ),
+                numeric.norm2( (master_locs-slave_locs[::-1]).ravel() ) )
       if min(*dists) < tol:
         break # don't check if a second element can be paired.
     else:
@@ -1329,13 +1256,13 @@
         from matplotlib import pyplot
         pyplot.clf()
         pyplot.plot( master_locs[:,0], master_locs[:,1], '.-', label='master' )
-        mindist = numpy.inf
+        mindist = numeric.inf
         for slave_elem, slave_locs in slave_vertex_locations.iteritems():
           verts = slave_locs[:,:2].T.flatten()
           pyplot.plot( verts[:2], verts[2:], label='%.3f'%dist )
           mindist = min( mindist,
-            numpy.linalg.norm( master_locs-slave_locs ),
-            numpy.linalg.norm( master_locs-slave_locs[::-1] ) )
+            numeric.norm( (master_locs-slave_locs).ravel() ),
+            numeric.norm( (master_locs-slave_locs[::-1]).ravel() ) )
         pyplot.legend()
         pyplot.axis('equal')
         pyplot.title('min dist: %.3e'%mindist)
@@ -1371,7 +1298,7 @@
   def _wraptopo( topo ):
     elems = map( _wrapelem, topo )
     return UnstructuredTopology( elems, ndims=topo.ndims ) if not isinstance( topo, UnstructuredTopology ) \
-      else StructuredTopology( numpy.asarray(elems).reshape(slave.structure.shape) )
+      else StructuredTopology( numeric.asarray(elems).reshape(slave.structure.shape) )
 
   # generate glued topology
   elems = list( master ) + map( _wrapelem, slave )
