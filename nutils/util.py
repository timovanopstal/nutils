--- conflicted
+++ resolved
@@ -448,17 +448,13 @@
   warnings.resetwarnings()
 
   t0 = time.time()
-<<<<<<< HEAD
   exc_tb = False
-=======
-  tb = False
 
   if prop.profile:
     import cProfile
     prof = cProfile.Profile()
     prof.enable()
 
->>>>>>> 1b72f2ec
   try:
     func( **kwargs )
   except KeyboardInterrupt:
@@ -493,17 +489,13 @@
   if cacheinfo:
     log.warning( '\n  '.join( ['some caches were saturated:'] + cacheinfo ) )
 
-<<<<<<< HEAD
-  if not exc_tb:
-=======
   if prop.profile:
     import pstats
     stream = log.getstream( 'warning' )
     stream.write( 'profile results:\n' )
     pstats.Stats( prof, stream=stream ).strip_dirs().sort_stats( 'time' ).print_stats()
 
-  if not tb:
->>>>>>> 1b72f2ec
+  if not exc_tb:
     sys.exit( 0 )
 
   debug.write_html( htmlfile, exc_value, exc_tb )
