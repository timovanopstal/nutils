--- conflicted
+++ resolved
@@ -1,10 +1,5 @@
-<<<<<<< HEAD
-from . import log, util, numpy, core, numeric, function, _
-import time
-=======
-from . import log, util, cache, numeric, transform, function, _
+from . import log, util, numpy, cache, numeric, transform, function, _
 import warnings
->>>>>>> a0a15e7a
 
 PrimaryVertex = str
 HalfVertex = lambda vertex1, vertex2, xi=.5: '%s<%.3f>%s' % ( (vertex1,xi,vertex2) if vertex1 < vertex2 else (vertex2,1-xi,vertex1) )
@@ -1565,7 +1560,6 @@
 
     return '%s#%x:%s' % ( self.__class__.__name__, id(self), self.stdelem )
 
-<<<<<<< HEAD
 class CatmullClarkElem( StdElem ):
   '''subdivision surface element
      implemented by Pieter Barendrecht/Timo van Opstal 2013.'''
@@ -1576,11 +1570,10 @@
                        [-1./6,  1./2, -1./2, 1./6]])**2
 
   @staticmethod
-  @core.cache
   def X( n, etype ):
     if etype == 1: # Interpolating corner
       Q0 = [0,0,1,2,0,0,1,2,3,3,4,5,6,6,7,8]
-      X = numpy.zeros( (16, 9) )
+      X = numeric.zeros( (16, 9) )
       for R in range(16):
         X[ R,Q0[R] ] = 1
       # Phantom points (9)
@@ -1594,7 +1587,7 @@
 
     elif etype == 3: # Regular boundary
       Q0 = [4,3,0,11,4,3,0,11,5,2,1,10,6,7,8,9]
-      X = numpy.zeros( (16, 12) )
+      X = numeric.zeros( (16, 12) )
       for R in range(16):
         X[ R,Q0[R] ] = 1;
       # Phantom points (4)
@@ -1609,10 +1602,10 @@
       Q0 = [Q00, 0, 3,     2*n+6,  6, 5, 4,     2*n+5,  2*n+4, 2*n+3, 2*n+2, 2*n+1,  2*n+12, 2*n+11, 2*n+10, 2*n+9 ]
       Q1 = [0,   3, 2*n+6, 2*n+15, 5, 4, 2*n+5, 2*n+14, 2*n+3, 2*n+2, 2*n+1, 2*n+13, 2*n+11, 2*n+10, 2*n+9,  2*n+8 ]
       Q2 = [1,   2, 2*n+7, 2*n+16, 0, 3, 2*n+6, 2*n+15, 5,     4,     2*n+5, 2*n+14, 2*n+3,  2*n+2,  2*n+1,  2*n+13]
-      X = numpy.empty( [3, 16, 2*n+17] )
-      X0 = numpy.zeros( (16, 2*n+17) )
-      X1 = numpy.zeros( (16, 2*n+17) )
-      X2 = numpy.zeros( (16, 2*n+17) )
+      X = numeric.empty( [3, 16, 2*n+17] )
+      X0 = numeric.zeros( (16, 2*n+17) )
+      X1 = numeric.zeros( (16, 2*n+17) )
+      X2 = numeric.zeros( (16, 2*n+17) )
       for R in range(16):
         X0[ R, Q0[R] ] = 1;
         X1[ R, Q1[R] ] = 1;
@@ -1624,14 +1617,13 @@
     return X
 
   @staticmethod
-  @core.cache
   def Abar( n, etype ):
     'extended subdivision matrix'
     assert etype >= 4, 'Extended subdivision matrix should not be required.'
 
     # Matrix blocks
-    i1, i2, i3 = numpy.cumsum( [ 2*n+1, 7, 9 ] )
-    Abar = numpy.empty( [i3,i2] )
+    i1, i2, i3 = numeric.cumsum( [ 4*n+1, 7, 9 ] )
+    Abar = numeric.empty( [i3,i2] )
     Abar[0:i1,i1:i2] = 0
     S   = Abar[ 0:i1, 0:i1]
     S11 = Abar[i1:i2, 0:i1]
@@ -1714,7 +1706,6 @@
     return Abar
 
   @staticmethod
-  @core.cache
   def LimitStencil( n, etype ):
     'limit stencil'
     assert etype >= 4, 'Limit stencil should not be required.'
@@ -1727,9 +1718,8 @@
     Alpha = 5. / Denom
     Beta = (12.*b + 8.*c) / (Denom*n)
     Gamma = (2.*b + 8.*c) / (Denom*n)
-    return numpy.array( [Alpha] + [Beta, Gamma]*n + [0.]*7 )
-
-  @core.cache
+    return numeric.array( [Alpha] + [Beta, Gamma]*n + [0.]*7 )
+
   def __new__( cls, n, etype ):
     'constructor'
     self = object.__new__( cls )
@@ -1737,11 +1727,10 @@
     self.etype = etype
     return self
 
-  @core.cache
   def eval( self, points, grad=0 ):
     'evaluate'
     size = {1:9, 3:12}.get( self.etype, 2*self.valence+8 )
-    result = numpy.empty( [numpy.size(points,0), size] + [2]*grad )
+    result = numeric.empty( [numpy.size(points,0), size] + [2]*grad )
     X = self.X( self.valence, self.etype )
 
     if self.etype > 3:
@@ -1751,9 +1740,9 @@
       transf = lambda x, shift=0: (2*x-shift)[:,_]
 
       # Compute levels
-      mvec = numpy.amax( numpy.asarray(points), axis=1 )
+      mvec = numpy.amax( numeric.asarray(points), axis=1 )
       where = mvec != 0. # relabel inf, would be lost by int conversion
-      lvec = -numpy.ones( where.shape ).astype( 'int64', copy=False )
+      lvec = -numeric.ones( where.shape ).astype( 'int64', copy=False )
       lvec[where] = numpy.floor( -numpy.log2(mvec[where]) )
       assert all( lvec>-2 ), 'Point outside standard elem (i.e. outside [0,1]**d)'
 
@@ -1766,7 +1755,7 @@
       # All other levels
       for level in range( max(lvec)+1 ):
         l_indices, = numpy.where( lvec==level )
-        Al = numpy.dot( Al, A ) if level>0 else numpy.eye(len(A)) # At level 0, Al = Id
+        Al = numpy.dot( Al, A ) if level>0 else numeric.eye(len(A)) # At level 0, Al = Id
         if not len(l_indices): continue # No points to evaluate at this level
         coeff = 2**(grad*(level+1))
 
@@ -1778,7 +1767,7 @@
                        numpy.where( ubar<.5 ) if k==2 else \
                        numpy.where( numpy.logical_and( ubar>=.5, vbar>=.5 ) )
           if not len(k_indices): continue # No points to evaluate in this quadrant
-          pts = numpy.concatenate( [transf( ubar[k_indices,], not k==2 ),
+          pts = numeric.concatenate( [transf( ubar[k_indices,], not k==2 ),
                                     transf( vbar[k_indices,], not k==0 )], axis=1 )
           temp0 = numeric.dot( XAbar[k], Al ).T
           temp1 = self.basepoly.eval( pts, grad=grad ).swapaxes(0,1)
@@ -1790,7 +1779,5 @@
       result = numeric.dot( X.T, temp ).swapaxes(0,1)
 
     return result
-=======
->>>>>>> a0a15e7a
 
 # vim:shiftwidth=2:foldmethod=indent:foldnestmax=2