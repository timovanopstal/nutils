#!/usr/bin/env python

from nutils import *
import numpy, warnings
almostEquals = lambda val, places=7: numeric.abs( val ) < 10.**(-places)
infnorm = lambda f: numpy.linalg.norm( f, numeric.inf )
grid = lambda n: numeric.linspace( -n/2., n/2., n+1 )
pi = numeric.pi
def V( x, y ):
  rInv = function.norm2( x-y )**-1.
  return 0.125*pi**-1. * (function.eye(3)*rInv + (x-y)[:,_]*(x-y)[_,:]*rInv**3)
def K( x, y ):
  rInv = function.norm2( x-y )**-1.
  return 0.75*pi**-1. * (x-y)[:,_]*(x-y)[_,:] * ((x-y)*y.normal()).sum() * rInv**5
def inputfile( case='sphere' ):
  f = open( '%s.sdv'%case, 'w' )
  if case=='sphere':
    f.write( 'Verts 26\n0. 0. -1.\n0. 0. 1.\n1. 0. 0.\n0. -1. 0.\n-1. 0. 0.\n0. 1. 0.\n0.75 0. -0.75\n0. 0.75 -0.75\n0.75 0.75 0.\n0. -0.75 -0.75\n0.75 -0.75 0.\n-0.75 0. -0.75\n-0.75 -0.75 0.\n-0.75 0.75 0.\n0.75 0. 0.75\n0. 0.75 0.75\n0. -0.75 0.75\n-0.75 0. 0.75\n0.555556 0.555556 -0.555556\n0.555556 -0.555556 -0.555556\n-0.555556 -0.555556 -0.555556\n-0.555556 0.555556 -0.555556\n0.555556 0.555556 0.555556\n0.555556 -0.555556 0.555556\n-0.555556 -0.555556 0.555556\n-0.555556 0.555556 0.555556\nRings 24 0\n4 3 18 8 5 7 0 6 2 20 9 19 10 11 21 13\n4 3 19 10 2 6 0 9 3 21 11 20 12 7 18 8\n4 3 20 12 3 9 0 11 4 18 7 21 13 6 19 10\n4 3 21 13 4 11 0 7 5 19 6 18 8 9 20 12\n4 3 22 8 2 14 1 15 5 24 17 25 13 16 23 10\n4 3 25 13 5 15 1 17 4 23 16 24 12 14 22 8\n4 3 24 12 4 17 1 16 3 22 14 23 10 15 25 13\n4 3 23 10 3 16 1 14 2 25 15 22 8 17 24 12\n4 3 18 7 0 6 2 8 5 23 14 22 15 10 19 9\n4 3 22 15 5 8 2 14 1 19 10 23 16 6 18 7\n4 3 23 16 1 14 2 10 3 18 6 19 9 8 22 15\n4 3 19 9 3 10 2 6 0 22 8 18 7 14 23 16\n4 3 19 6 0 9 3 10 2 24 16 23 14 12 20 11\n4 3 23 14 2 10 3 16 1 20 12 24 17 9 19 6\n4 3 24 17 1 16 3 12 4 19 9 20 11 10 23 14\n4 3 20 11 4 12 3 9 0 23 10 19 6 16 24 17\n4 3 20 9 0 11 4 12 3 25 17 24 16 13 21 7\n4 3 24 16 3 12 4 17 1 21 13 25 15 11 20 9\n4 3 25 15 1 17 4 13 5 20 11 21 7 12 24 16\n4 3 21 7 5 13 4 11 0 24 12 20 9 17 25 15\n4 3 22 14 1 15 5 8 2 21 7 18 6 13 25 17\n4 3 18 6 2 8 5 7 0 25 13 21 11 15 22 14\n4 3 21 11 0 7 5 13 4 22 15 25 17 8 18 6\n4 3 25 17 4 13 5 15 1 18 8 22 14 7 21 11\nFaceGroups 1\nGroupI 0 1 2 3 4 5 6 7 8 9 10 11 12 13 14 15 16 17 18 19 20 21 22 23' )
  if case=='tripod':
    f.write( 'Verts 74\n 0. 0. -1.\n 1. 0. 2.\n 2. 0. 1.\n 0. -1. 0.\n -1. 0. 0.\n 1. 2. 0.\n 3. 0. 0.\n 2. 1. 0.\n 2. 0. -1.\n 2. -1. 0.\n 0. 0. 3.\n 0. 1. 2.\n 0. -1. 2.\n -1. 0. 2.\n 0. 3. 0.\n -1. 2. 0.\n 0. 2. -1.\n 0. 2. 1.\n 1. 0. -1.\n 0. 1. -1.\n 1.25 1.25 0.\n 0. -0.75 -0.75\n 1. -1. 0.\n -0.75 0. -0.75\n -0.75 -0.75 0.\n -1. 1. 0.\n 1.25 0. 1.25\n 0. 1.25 1.25\n 0. -1. 1.\n -1. 0. 1.\n 2.75 0. -0.75\n 2.75 0.75 0.\n 2.75 -0.75 0.\n 2.75 0. 0.75\n 2. -0.75 0.75\n 2. 0.75 0.75\n 2. 0.75 -0.75\n 2. -0.75 -0.75\n 0.75 0. 2.75\n 0. 0.75 2.75\n 0. -0.75 2.75\n -0.75 0. 2.75\n 0.75 0.75 2.\n 0.75 -0.75 2.\n -0.75 0.75 2.\n -0.75 -0.75 2.\n 0. 2.75 -0.75\n 0.75 2.75 0.\n -0.75 2.75 0.\n 0. 2.75 0.75\n 0.75 2. -0.75\n 0.75 2. 0.75\n -0.75 2. 0.75\n -0.75 2. -0.75\n 1. 1. -0.84\n 1. -0.75 -0.75\n -0.5555556 -0.5555556 -0.5555556\n -0.75 1. -0.75\n 1. 1. 1.\n 1. -0.84 1.\n -0.75 -0.75 1.\n -0.84 1. 1.\n 2.555556 0.555556 -0.5555556\n 2.555556 -0.555556 -0.5555556\n 2.555556 0.555556 0.5555556\n 2.555556 -0.555556 0.5555556\n 0.555556 0.555556 2.5555556\n 0.555556 -0.555556 2.5555556\n -0.555556 -0.555556 2.5555556\n -0.555556 0.555556 2.5555556\n 0.555556 2.555556 -0.5555556\n -0.555556 2.555556 -0.5555556\n 0.555556 2.555556 0.5555556\n -0.555556 2.555556 0.5555556\n' )
    f.write( 'Rings 72 0\n 4 5 54 50 16 19 0 18 8 36 7 20 5 56 21 55 37 23 57 53\n 5 4 0 23 56 21 55 18 54 19 57 9 37 8 36 22 3 24\n 4 3 56 24 3 21 0 23 4 54 19 57 25 18 55 22\n 5 4 0 18 54 19 57 23 56 21 55 15 25 4 24 53 16 50\n 4 5 59 28 12 43 1 26 2 34 9 22 3 66 42 58 35 38 67 40\n 4 6 58 35 2 26 1 42 11 27 17 51 5 20 7 67 38 66 39 43 59 34\n 4 3 66 39 11 42 1 38 10 59 43 67 40 26 58 27\n 4 3 67 40 10 38 1 43 12 58 26 59 28 42 66 39\n 4 6 58 20 7 35 2 26 1 42 11 27 17 51 5 65 34 59 43 33 64 31\n 4 5 59 43 1 26 2 34 9 22 3 28 12 64 33 65 32 35 58 42\n 4 3 65 32 9 34 2 33 6 58 35 64 31 26 59 22\n 4 3 64 31 6 33 2 35 7 59 26 58 20 34 65 32\n 5 4 3 28 59 22 55 21 56 24 60 8 18 0 23 37 9 34\n 4 5 59 34 9 22 3 28 12 43 1 26 2 56 24 60 45 21 55 37\n 5 4 3 21 56 24 60 28 59 22 55 13 45 12 43 29 4 23\n 4 3 56 23 4 24 3 21 0 59 22 55 18 28 60 29\n 4 3 56 21 0 23 4 24 3 61 29 60 28 25 57 19\n 5 4 4 25 61 29 60 24 56 23 57 12 28 3 21 45 13 44\n 4 5 61 44 13 29 4 25 15 52 17 27 11 56 23 57 53 24 60 45\n 5 4 4 24 56 23 57 25 61 29 60 16 53 15 52 19 0 21\n 4 6 58 27 17 51 5 20 7 35 2 26 1 42 11 70 50 54 36 47 72 49\n 4 5 54 36 7 20 5 50 16 19 0 18 8 72 47 70 46 51 58 35\n 4 3 70 46 16 50 5 47 14 58 51 72 49 20 54 19\n 4 3 72 49 14 47 5 51 17 54 20 58 27 50 70 46\n 4 3 62 36 8 30 6 31 7 65 33 64 35 32 63 37\n 4 3 64 35 7 31 6 33 2 63 32 65 34 30 62 36\n 4 3 65 34 2 33 6 32 9 62 30 63 37 31 64 35\n 4 3 63 37 9 32 6 30 8 64 31 62 36 33 65 34\n 4 5 54 18 8 36 7 20 5 50 16 19 0 64 35 58 51 31 62 30\n 4 6 58 51 5 20 7 35 2 26 1 42 11 27 17 62 31 64 33 36 54 50\n 4 3 64 33 2 35 7 31 6 54 36 62 30 20 58 26\n 4 3 62 30 6 31 7 36 8 58 20 54 18 35 64 33\n 5 4 8 36 54 18 55 37 63 30 62 3 22 9 32 21 0 19\n 4 5 54 19 0 18 8 36 7 20 5 50 16 63 30 62 31 37 55 21\n 4 3 62 31 7 36 8 30 6 55 37 63 32 18 54 20\n 4 3 63 32 6 30 8 37 9 54 18 55 22 36 62 31\n 4 5 59 26 2 34 9 22 3 28 12 43 1 63 37 55 21 32 65 33\n 5 4 9 32 63 37 55 22 59 34 65 0 21 3 28 18 8 30\n 4 3 63 30 8 37 9 32 6 59 34 65 33 22 55 18\n 4 3 65 33 6 32 9 34 2 55 22 59 26 37 63 30\n 4 3 66 42 1 38 10 39 11 68 41 69 44 40 67 43\n 4 3 69 44 11 39 10 41 13 67 40 68 45 38 66 42\n 4 3 68 45 13 41 10 40 12 66 38 67 43 39 69 44\n 4 3 67 43 12 40 10 38 1 69 39 66 42 41 68 45\n 4 6 58 26 1 42 11 27 17 51 5 20 7 35 2 69 44 61 52 39 66 38\n 4 5 61 52 17 27 11 44 13 29 4 25 15 66 39 69 41 42 58 51\n 4 3 69 41 13 44 11 39 10 58 42 66 38 27 61 29\n 4 3 66 38 10 39 11 42 1 61 27 58 26 44 69 41\n 5 4 12 43 59 28 60 45 68 40 67 4 29 13 41 24 3 22\n 4 5 59 22 3 28 12 43 1 26 2 34 9 68 40 67 38 45 60 24\n 4 3 67 38 1 43 12 40 10 60 45 68 41 28 59 26\n 4 3 68 41 10 40 12 45 13 59 28 60 29 43 67 38\n 4 5 61 27 11 44 13 29 4 25 15 52 17 68 45 60 24 41 69 39\n 5 4 13 41 68 45 60 29 61 44 69 3 24 4 25 28 12 40\n 4 3 68 40 12 45 13 41 10 61 44 69 39 29 60 28\n 4 3 69 39 10 41 13 44 11 60 29 61 27 45 68 40\n 4 3 72 51 17 49 14 47 5 71 46 70 50 48 73 52\n 4 3 70 50 5 47 14 46 16 73 48 71 53 49 72 51\n' )
    f.write( '4 3 71 53 16 46 14 48 15 72 49 73 52 47 70 50\n 4 3 73 52 15 48 14 49 17 70 47 72 51 46 71 53\n 5 4 15 52 61 25 57 53 71 48 73 0 19 16 46 23 4 29\n 4 5 61 29 4 25 15 52 17 27 11 44 13 71 48 73 49 53 57 23\n 4 3 73 49 17 52 15 48 14 57 53 71 46 25 61 27\n 4 3 71 46 14 48 15 53 16 61 25 57 19 52 73 49\n 4 5 54 20 5 50 16 19 0 18 8 36 7 71 53 57 23 46 70 47\n 5 4 16 46 71 53 57 19 54 50 70 4 23 0 18 25 15 48\n 4 3 71 48 15 53 16 46 14 54 50 70 47 19 57 25\n 4 3 70 47 14 46 16 50 5 57 19 54 20 53 71 48\n 4 5 61 25 15 52 17 27 11 44 13 29 4 72 51 58 42 49 73 48\n 4 6 58 42 11 27 17 51 5 20 7 35 2 26 1 73 49 72 47 52 61 44\n 4 3 72 47 5 51 17 49 14 61 52 73 48 27 58 20\n 4 3 73 48 14 49 17 52 15 58 27 61 25 51 72 47\n' )
    f.write( 'FaceGroups 1\n GroupI 0 1 2 3 4 5 6 7 8 9 10 11 12 13 14 15 16 17 18 19 20 21 22 23 24 25 26 27 28 29 30 31 32 33 34 35 36 37 38 39 40 41 42 43 44 45 46 47 48 49 50 51 52 53 54 55 56 57 58 59 60 61 62 63 64 65 66 67 68 69 70 71')
  f.close()

class TestGaussDoubleInt( object ):
  'Gauss quadrature on product domain.'
  def distance( self, val ):
    assert almostEquals( val - 0. )

  def distancesquared( self, val ):
    assert almostEquals( val - 1./6 )

  def test_polynomials( self ):
    domain, geom = mesh.rectilinear( [[0,.5,1]] )
    ddomain = domain * domain

    iw = function.iwscale( geom, domain.ndims )
    iweights = iw * function.opposite( iw ) * function.IWeights()

    x = geom[0]
    y = function.opposite( geom[0] )

    self.distance( ddomain.integrate( x-y, iweights=iweights, ischeme='gauss2' ) )
    self.distancesquared( ddomain.integrate( (x-y)**2, iweights=iweights, ischeme='gauss2' ) )

class TestSingularDoubleInt( object ):
  'Regularized quadrature on product domain.'
  def patch( self, val ):
    assert almostEquals( val - 1. )

  def distance( self, val ):
    assert almostEquals( val - 1./3 )

  def test_Integration( self ):
    grid = numeric.linspace( 0., 1., 4 )
    domain, geom = mesh.rectilinear( 2*(grid,) )
    ddomain = domain * domain

    iw = function.iwscale( geom, domain.ndims )
    iweights = iw * function.opposite( iw ) * function.IWeights()

    x = geom
    y = function.opposite( geom[0] )
    r = function.norm2( x-y )
    
    self.patch( ddomain.integrate( 1, iweights=iweights, ischeme='singular2' ) )
    self.distance( ddomain.integrate( r**2, iweights=iweights, ischeme='singular3' ) )

class TestNormalInKernelOfV( object ):
  'Convolute normal with single-layer to verify it is in the kernel, note that this works with all gauss schemes!'
  def __init__( self ):
    'Geometry definitions.'
    domain, geom = mesh.rectilinear( (grid(4),grid(2)), periodic=(0,) )
    self.geom, self.domain, self.ddomain = geom, domain, domain * domain

  def template( self, degree, geometry, dump=False ):
    'Template for Vn = 0 tests on different geometries.'
    trac = self.domain.splinefunc( degree=2*(2,) ).vector(3)
    if dump:
      geo = domain.projection( geometry, onto=trac, geometry=self.geom )
      refine = 3 if geometry is sphere else 0
      plot.writevtu( 'geometry.vtu', domain.refine(3), geometry )
      if refine: warnings.warn( 'The plotted geometry is a projection, and a bad approximation.' )

    iw = function.iwscale( geometry, self.domain.ndims )
    iweights = iw * function.opposite( iw ) * function.IWeights()

    x = geometry
    y = function.opposite( geometry )

    return self.ddomain.integrate( (V(x,y)*x.normal()).sum(), iweights=iweights, ischeme='singular{0}'.format(degree) )

  def test_SphericalGeometry( self ):
    'n in ker(V), case: sphere.'
    cos, sin, pi = function.cos, function.sin, numeric.pi
    phi, theta = .5*pi*self.geom # |phi| < pi, |theta| < pi/2
    self.sphere = function.stack( [cos(phi)*cos(theta), sin(phi)*cos(theta), sin(theta)] )

    err = self.template( 4, self.sphere )
    assert almostEquals( infnorm(err) - 0., places=3 )

  def test_PolyhedronGeometry( self ):
    'n in ker(V), case: polyhedron'
    # raise NotImplemented( 'Choose has no .opposite yet' )

    abs = function.abs
    xi, eta = self.geom
    self.octahedron = function.Concatenate( [[(1.-abs( eta ))*function.piecewise( xi, (-1., 0., 1.), 1, -2*xi-1, -1, 2*xi-3 )], [(1.-abs( eta ))*function.piecewise( xi, (-1., 0., 1.), 2*xi+3, 1, 1-2*xi, -1 )], [numeric.sqrt(2)*eta]] )

    err = self.template( 4, self.octahedron )
    assert almostEquals( infnorm( err ) - 0., places=3 )

class TestKroneckerKernelGivesSurface( object ):
  'Convolute a uniform velocity field with the identity to verify it gives the surface.'

  def test_SphericalGeometry( self ):
    'Integrating Id gives surf, case: sphere.'
    domain, geom = mesh.rectilinear( (grid(4),grid(2)), periodic=(0,) )
    cos, sin, pi = function.cos, function.sin, numeric.pi
    phi, theta = .5*pi*geom # |phi| < pi, |theta| < pi/2
    sphere = function.stack( [cos(phi)*cos(theta), sin(phi)*cos(theta), sin(theta)] )
    velo = domain.splinefunc( degree=2*(2,) ).vector(3)
    vinf = function.stack( (0.,0.,1.) )
    val = domain.integrate( (velo*vinf).sum(-1), geometry=sphere, ischeme='gauss8' ).sum()

    surf = 4.*pi
    assert almostEquals( val-surf )

class TestOneInKernelOfK( object ):
  'Convolute a uniform velocity field with the dual-layer to verify it is in the kernel.'
  def __init__( self ):
    'Geometry definitions.'
    domain, geom = mesh.rectilinear( (grid(4),grid(2)), periodic=(0,) )
    self.geom, self.domain, self.ddomain = geom, domain, domain * domain

  def template( self, geometry, degree ):
    trac = self.domain.splinefunc( degree=2*(2,) ).vector(3)
    vinf = function.stack( (0.,0.,1.) )

    iw = function.iwscale( geometry, self.domain.ndims )
    iweights = iw * function.opposite( iw ) * function.IWeights()

    x = geometry
    y = function.opposite( geometry )

    Kvinf = (K(x, y)[:,:]*vinf[_,:]).sum(-1)
    doublelayer = self.ddomain.integrate( (trac[:,:]*Kvinf[_,:]).sum(), iweights=iweights, ischeme='singular{0}'.format(degree) )
    identity = self.domain.integrate( (trac*vinf).sum(), geometry=geometry, ischeme='gauss4' )

    return .5*identity + doublelayer

  def test_SphericalGeometry( self ):
    '1 in ker(K), case: sphere.'
    cos, sin, pi = function.cos, function.sin, numeric.pi
    phi, theta = .5*pi*self.geom # |phi| < pi, |theta| < pi/2
    self.sphere = function.stack( [cos(phi)*cos(theta), sin(phi)*cos(theta), sin(theta)] )

    err = infnorm( self.template( self.sphere, 4 ) )
    assert almostEquals( err - 0., places=2 )

class TestShearFlow( object ):
  'Torus cut of shear flow.'
  def _bemtest( self, domain, coords, ischeme, tol=1e-2, visual=False ):
    'Interior Stokes-Dirichlet BEM test case: shear flow.'
    # domain, space
<<<<<<< HEAD
    funcsp = domain.splinefunc( degree=3 ).vector(3)
    l2norm = lambda func, title='l2norm': numpy.sqrt( sum( domain.integrate( func**2., 'gauss6', coords, title=title ) ) )
=======
    cos, sin = function.cos, function.sin
    grid = lambda n: numeric.linspace( -2., 2., n+1 )
    # domain, geom = mesh.rectilinear( 2*(grid(4),), periodic=(0,1) )
    domain, geom = mesh.rectilinear( 2*(grid(N),), periodic=(0,1) )
    ddomain = domain*domain
    funcsp = domain.splinefunc( degree=2*(4,) ).vector(3)
>>>>>>> a0a15e7a
    
    # boundary data
<<<<<<< HEAD
    velo = function.stack( [coords[2], 0., 0.] )
    trac = function.stack( [coords.normal()[2], 0., coords.normal()[0]] )
    # boundary data compatibility
    influx = (velo*coords.normal()).sum(-1)
    assert numpy.abs( domain.integrate( influx, geometry=coords, ischeme='gauss9', title='compatibility' ) ) < 1.e-5, 'int v.n = 0 condition violated.'
=======
    velo_shear = function.stack( [torus[2], 0., 0.] )
    trac_shear = function.stack( [torus.normal()[2], 0., torus.normal()[0]] )
    assert numeric.abs( domain.integrate( (velo_shear*torus.normal()).sum(-1), geometry=torus, ischeme='gauss2' ) ) < 1.e-12, 'int v.n = 0 condition violated.'
  
    l2norm = lambda self, func: numeric.sqrt( self.domain.integrate( func**2, geometry=self.torus, ischeme='gauss6' ).sum() )
>>>>>>> a0a15e7a
  
    # Matric/vector assembly
    ddomain = domain*domain
    iw = function.iwscale( coords, 2 )
    iweights = iw * function.opposite( iw ) * function.IWeights()
    x, y = coords, function.opposite( coords )
    kwargs = {'iweights':iweights, 'force_dense':True}
    rhs = 0.5*domain.integrate( (funcsp*velo).sum(-1), geometry=x, ischeme=ischeme['F'], title='bem[F]' ) \
        + ddomain.integrate( (funcsp*(K(x,y)*function.opposite(velo)).sum()).sum(),
          ischeme=ischeme['K'], title='bem[K]', **kwargs )
    mat = ddomain.integrate_symm( (funcsp*(V(x,y)*function.opposite(funcsp)[:,_,_,:]).sum()).sum(),
          ischeme=ischeme['V'], title='bem[V]', **kwargs )

    # Solve
    lhs = mat.solve( rhs, tol=1.e-8 )
<<<<<<< HEAD
    trach = funcsp.dot(lhs)
    tracp = domain.projection( trac, onto=funcsp, geometry=coords, ischeme='gauss6', title='project exact sol' )
    err = l2norm(trach-tracp, 'err')/l2norm(numpy.ones(1), 'surf')
    if visual:
      plot.writevtu( visual, domain.refine(2), coords, sdv=1.e-4 ) # , pointdata={'trac0':trac, 'trach':trach} )
      log.info( 'L2 err per unit surface area: %.2e' % err )
    assert err < tol, 'Traction computed in BEM example exceeds tolerance.'

  def test_InteriorProblem( self, visual=False ):
    'Interior Dirichlet on torus with b-splines.'
    # Topology and torus geometry
    domain, coords = mesh.rectilinear( 2*(range(-2,3),), periodic=(0,1) )
    cos, sin = function.cos, function.sin
    R, r = 3, 1
    phi, theta = .5*pi*coords
    torus = function.stack( [(r*cos(theta) + R)*cos(phi), (r*cos(theta) + R)*sin(phi), r*sin(theta)] )

    self._bemtest( domain, torus, {'F':'gauss3', 'K':'singular5', 'V':'singular3'}, tol=2e-2, visual='./torus.vtu' if visual else False )

  def test_SubdivisionGeometry( self, visual=False, case='sphere' ):
    'Interior Dirichlet on approximate sphere with subdivision surfaces.'
    ischemes = {'F':'gauss%i'%(4 if case=='sphere' else 16), 'K':'singular3', 'V':'singular3'}
    inputfile( case=case )
    domain, coords = mesh.blender( '%s.sdv'%case )
    tol = 1e-2 if case=='sphere' else 7e-2
    self._bemtest( domain, coords, ischemes, tol=tol, visual='./%s.vtu'%case if visual else False )
=======
    trac = funcsp.dot(lhs)
    trac_err, surf = domain.integrate( ((trac-trac_shear)**2, 1), geometry=x, ischeme='gauss6' )
    err = numeric.sqrt( trac_err.sum() )/surf
    assert almostEquals( err, places=2 ), 'err = %.3e'%err
>>>>>>> a0a15e7a

def main():
  a = TestShearFlow()
  # a.test_InteriorProblem( visual=True )
  a.test_SubdivisionGeometry( visual=True, case='sphere' )

if __name__ == '__main__':
  util.run( main )

# vim:shiftwidth=2:foldmethod=indent:foldnestmax=2<|MERGE_RESOLUTION|>--- conflicted
+++ resolved
@@ -164,32 +164,15 @@
   def _bemtest( self, domain, coords, ischeme, tol=1e-2, visual=False ):
     'Interior Stokes-Dirichlet BEM test case: shear flow.'
     # domain, space
-<<<<<<< HEAD
     funcsp = domain.splinefunc( degree=3 ).vector(3)
     l2norm = lambda func, title='l2norm': numpy.sqrt( sum( domain.integrate( func**2., 'gauss6', coords, title=title ) ) )
-=======
-    cos, sin = function.cos, function.sin
-    grid = lambda n: numeric.linspace( -2., 2., n+1 )
-    # domain, geom = mesh.rectilinear( 2*(grid(4),), periodic=(0,1) )
-    domain, geom = mesh.rectilinear( 2*(grid(N),), periodic=(0,1) )
-    ddomain = domain*domain
-    funcsp = domain.splinefunc( degree=2*(4,) ).vector(3)
->>>>>>> a0a15e7a
     
     # boundary data
-<<<<<<< HEAD
     velo = function.stack( [coords[2], 0., 0.] )
     trac = function.stack( [coords.normal()[2], 0., coords.normal()[0]] )
     # boundary data compatibility
     influx = (velo*coords.normal()).sum(-1)
     assert numpy.abs( domain.integrate( influx, geometry=coords, ischeme='gauss9', title='compatibility' ) ) < 1.e-5, 'int v.n = 0 condition violated.'
-=======
-    velo_shear = function.stack( [torus[2], 0., 0.] )
-    trac_shear = function.stack( [torus.normal()[2], 0., torus.normal()[0]] )
-    assert numeric.abs( domain.integrate( (velo_shear*torus.normal()).sum(-1), geometry=torus, ischeme='gauss2' ) ) < 1.e-12, 'int v.n = 0 condition violated.'
-  
-    l2norm = lambda self, func: numeric.sqrt( self.domain.integrate( func**2, geometry=self.torus, ischeme='gauss6' ).sum() )
->>>>>>> a0a15e7a
   
     # Matric/vector assembly
     ddomain = domain*domain
@@ -205,7 +188,6 @@
 
     # Solve
     lhs = mat.solve( rhs, tol=1.e-8 )
-<<<<<<< HEAD
     trach = funcsp.dot(lhs)
     tracp = domain.projection( trac, onto=funcsp, geometry=coords, ischeme='gauss6', title='project exact sol' )
     err = l2norm(trach-tracp, 'err')/l2norm(numpy.ones(1), 'surf')
@@ -232,12 +214,6 @@
     domain, coords = mesh.blender( '%s.sdv'%case )
     tol = 1e-2 if case=='sphere' else 7e-2
     self._bemtest( domain, coords, ischemes, tol=tol, visual='./%s.vtu'%case if visual else False )
-=======
-    trac = funcsp.dot(lhs)
-    trac_err, surf = domain.integrate( ((trac-trac_shear)**2, 1), geometry=x, ischeme='gauss6' )
-    err = numeric.sqrt( trac_err.sum() )/surf
-    assert almostEquals( err, places=2 ), 'err = %.3e'%err
->>>>>>> a0a15e7a
 
 def main():
   a = TestShearFlow()
